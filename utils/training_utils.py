--- conflicted
+++ resolved
@@ -116,9 +116,6 @@
         model_checkpoints = sorted([f for f in os.listdir(artifact_uri) if f.startswith("model_best_ep")], \
                                     key=lambda x: float(x.split("_")[-1][:-4]))
         # delete the model checkpoint with the largest validation loss
-<<<<<<< HEAD
-        os.remove(os.path.join(artifact_uri, model_checkpoints[-1]))
-=======
         os.remove(os.path.join(artifact_uri, model_checkpoints[-1]))
 
 def set_deterministic(seed=42):
@@ -138,5 +135,4 @@
 def seed_worker(worker_id):
     worker_seed = torch.initial_seed() % 2**32
     np.random.seed(worker_seed)
-    random.seed(worker_seed)
->>>>>>> 705902b9
+    random.seed(worker_seed)