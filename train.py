--- conflicted
+++ resolved
@@ -17,13 +17,8 @@
 from model.BaselineEyeTrackingModel import CNN_GRU
 from model.RecurrentVisionTransformer import RVT
 from model.FastRecurrentTransformer import FRT
-<<<<<<< HEAD
-from utils.training_utils import train_epoch, validate_epoch, top_k_checkpoints
-from utils.metrics import weighted_MSELoss, weighted_RMSE, weighted_RMSE_tpo
-=======
 from utils.training_utils import set_deterministic, train_epoch, validate_epoch, top_k_checkpoints
 from utils.metrics import log_avg_metrics, weighted_MSELoss, weighted_RMSE
->>>>>>> 705902b9
 from dataset import ThreeETplus_Eyetracking, ScaleLabel, NormalizeLabel, \
     TemporalSubsample, NormalizeLabel, SliceLongEventsToShort, \
     EventSlicesToVoxelGrid, SliceByTimeEventsTargets, RandomSpatialAugmentor, TPO
@@ -101,7 +96,8 @@
     label_transform = transforms.Compose([
         ScaleLabel(factor),
         TemporalSubsample(temp_subsample_factor),
-        NormalizeLabel(pseudo_width=640*factor, pseudo_height=480*factor)
+        NormalizeLabel(pseudo_width=640*factor, pseudo_height=480*factor),
+        TPO()
     ])
     # Then we define the raw event recording and label dataset, the raw events spatial coordinates are also downsampled
     train_data_orig = ThreeETplus_Eyetracking(save_to=args.data_dir, split="train", \
@@ -186,111 +182,6 @@
 
     log_avg_metrics(train_metrics, val_metrics, args)
 
-<<<<<<< HEAD
-    # Start MLflow run
-    with mlflow.start_run(run_name=args.run_name):
-        # dump this training file to MLflow artifact
-        mlflow.log_artifact(__file__)
-
-        # Log all hyperparameters to MLflow
-        mlflow.log_params(vars(args))
-        # also dump the args to a JSON file in MLflow artifact
-        with open(os.path.join(mlflow.get_artifact_uri(), "args.json"), 'w') as f:
-            json.dump(vars(args), f)
-
-        # Dump all the files in model/ to MLflow artifact
-        for file in os.listdir("./model"):
-            if file.endswith(".py"):
-                mlflow.log_artifact(os.path.join("./model", file))
-
-        # Define your model, optimizer, and criterion
-        model = eval(args.architecture)(args).to(args.device)
-        # print the number of parameters of the model
-        print(model)
-        trainable_params = sum(p.numel() for p in model.parameters() if p.requires_grad)
-        non_trainable_params = sum(p.numel() for p in model.parameters() if not p.requires_grad)
-        print("Model has:", trainable_params, "trainable parameters")
-        print("Model has:", non_trainable_params, "non-trainable parameters")
-
-        optimizer = optim.Adam(model.parameters(), lr=args.lr, weight_decay=args.weight_decay)
-        scheduler = torch.optim.lr_scheduler.ExponentialLR(optimizer, args.gamma, -1, verbose = True)
-
-        if args.loss == "mse":
-            criterion = nn.MSELoss()
-        elif args.loss == "weighted_mse":
-            criterion = weighted_MSELoss(weights=torch.tensor((args.sensor_width/args.sensor_height, 1)).to(args.device), \
-                                         reduction='mean')
-        elif args.loss == "weighted_rmse":
-            criterion = weighted_RMSE(weights=torch.tensor((args.sensor_width/args.sensor_height, 1)).to(args.device), \
-                                         reduction='mean')
-        else:
-            raise ValueError("Invalid loss name")
-
-        factor = args.spatial_factor # spatial downsample factor
-        temp_subsample_factor = args.temporal_subsample_factor # downsampling original 100Hz label to 20Hz
-
-        # First we define the label transformations
-        label_transform = transforms.Compose([
-            ScaleLabel(factor),
-            TemporalSubsample(temp_subsample_factor),
-            NormalizeLabel(pseudo_width=640*factor, pseudo_height=480*factor),
-            TPO()
-        ])
-
-        # Then we define the raw event recording and label dataset, the raw events spatial coordinates are also downsampled
-        train_data_orig = ThreeETplus_Eyetracking(save_to=args.data_dir, split="train", \
-                        transform=transforms.Downsample(spatial_factor=factor),
-                        target_transform=label_transform)
-        val_data_orig = ThreeETplus_Eyetracking(save_to=args.data_dir, split="val", \
-                        transform=transforms.Downsample(spatial_factor=factor),
-                        target_transform=label_transform)
-
-        # Then we slice the event recordings into sub-sequences.
-        # The time-window is determined by the sequence length (train_length, val_length)
-        # and the temporal subsample factor.
-        slicing_time_window = args.train_length*int(10000/temp_subsample_factor) #microseconds
-        train_stride_time = int(10000/temp_subsample_factor*args.train_stride) #microseconds
-
-        train_slicer=SliceByTimeEventsTargets(slicing_time_window, overlap=slicing_time_window-train_stride_time, \
-                        seq_length=args.train_length, seq_stride=args.train_stride, include_incomplete=False)
-        # the validation set is sliced to non-overlapping sequences
-        val_slicer=SliceByTimeEventsTargets(slicing_time_window, overlap=0, \
-                        seq_length=args.val_length, seq_stride=args.val_stride, include_incomplete=False)
-
-        # After slicing the raw event recordings into sub-sequences,
-        # we make each subsequences into your favorite event representation,
-        # in this case event voxel-grid
-        post_slicer_transform = transforms.Compose([
-            SliceLongEventsToShort(time_window=int(10000/temp_subsample_factor), overlap=0, include_incomplete=True),
-            EventSlicesToVoxelGrid(sensor_size=(int(640*factor), int(480*factor), 2), \
-                                    n_time_bins=args.n_time_bins, per_channel_normalize=args.voxel_grid_ch_normaization)
-        ])
-
-        # We use the Tonic SlicedDataset class to handle the collation of the sub-sequences into batches.
-        train_data = SlicedDataset(train_data_orig, train_slicer, transform=post_slicer_transform, metadata_path=f"./metadata/3et_train_tl_{args.train_length}_ts{args.train_stride}_ch{args.n_time_bins}")
-        val_data = SlicedDataset(val_data_orig, val_slicer, transform=post_slicer_transform, metadata_path=f"./metadata/3et_val_vl_{args.val_length}_vs{args.val_stride}_ch{args.n_time_bins}")
-
-        augmentation = RandomSpatialAugmentor(dataset_wh = (1, 1), augm_config=args.data_augmentation)
-
-        # cache the dataset to disk to speed up training. The first epoch will be slow, but the following epochs will be fast.
-        train_data = DiskCachedDataset(train_data, cache_path=f'./cached_dataset/train_tl_{args.train_length}_ts{args.train_stride}_ch{args.n_time_bins}', transforms=augmentation)
-        val_data = DiskCachedDataset(val_data, cache_path=f'./cached_dataset/val_vl_{args.val_length}_vs{args.val_stride}_ch{args.n_time_bins}')
-
-        # Finally we wrap the dataset with pytorch dataloader
-        train_loader = DataLoader(train_data, batch_size=args.batch_size, shuffle=True, \
-                                  num_workers=int(os.cpu_count()-2), pin_memory=True)
-        val_loader = DataLoader(val_data, batch_size=args.batch_size, shuffle=False, \
-                                num_workers=int(os.cpu_count()-2))
-
-        # Train your model
-        model = train(model, train_loader, val_loader, criterion, optimizer, scheduler, args)
-
-        # Save your model for the last epoch
-        torch.save(model.state_dict(), os.path.join(mlflow.get_artifact_uri(), f"model_last_epoch{args.num_epochs}.pth"))
-=======
->>>>>>> 705902b9
-
-
 
 if __name__ == "__main__":
     import argparse
