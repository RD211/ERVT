--- conflicted
+++ resolved
@@ -51,6 +51,7 @@
     "train_length": 30,
     "val_length": 30,
     "n_time_bins": 3,
+    "in_channels": 6,
     "voxel_grid_ch_normaization": false,
     "loss": "weighted_rmse",
     "data_augmentation": {
@@ -61,40 +62,4 @@
       "time_reversal": 0,
       "random_time_shift": 0
     }
-<<<<<<< HEAD
-  ],
-  "lr": 0.001,
-  "num_epochs": 200,
-  "batch_size": 8,
-  "spatial_factor": 0.125,
-  "temporal_subsample_factor": 0.2,
-  "val_interval": 2,
-  "save_k_best": 2,
-  "pixel_tolerances": [
-    3,
-    5,
-    10,
-    15
-  ],
-  "sensor_width": 640,
-  "sensor_height": 480,
-  "train_stride": 15,
-  "val_stride": 30,
-  "train_length": 30,
-  "val_length": 30,
-  "n_time_bins": 3,
-  "in_channels": 6,
-  "voxel_grid_ch_normaization": false,
-  "loss": "weighted_rmse",
-  "data_augmentation": {
-    "prob_hflip": 0.5,
-    "prob_noise": 0.3,
-    "max_noise_factor": 1.2,
-    "min_noise_factor": 0.05,
-    "time_reversal": 0,
-    "random_time_shift": 0
-  }
-}
-=======
-  }
->>>>>>> 75c7e901
+  }