--- conflicted
+++ resolved
@@ -11,19 +11,6 @@
   "gamma": 0.99,
   "mlp_bias": true,
   "drop_prob": 0.0,
-<<<<<<< HEAD
-  "stages": [
-    {
-      "kernel_size": 7,
-      "output_channels": 32,
-      "stride": 2
-    },
-    {
-      "kernel_size": 3,
-      "output_channels": 64,
-      "stride": 2
-    }
-=======
   "tbptt": 15,
   "stages": [
       {
@@ -36,23 +23,10 @@
           "output_channels": 64,
           "stride": 2
       }
->>>>>>> 75c7e901
   ],
   "lr": 0.001,
   "num_epochs": 200,
   "batch_size": 8,
-<<<<<<< HEAD
-  "spatial_factor": 0.125,
-  "temporal_subsample_factor": 0.2,
-  "val_interval": 2,
-  "save_k_best": 2,
-  "pixel_tolerances": [
-    3,
-    5,
-    10,
-    15
-  ],
-=======
   "num_folds": 4,
   "random_state": 42,
   "seed": 42,	
@@ -61,7 +35,6 @@
   "val_interval": 4,
   "save_k_best": 2,
   "pixel_tolerances": [3,5,10,15],
->>>>>>> 75c7e901
   "sensor_width": 640,
   "sensor_height": 480,
   "train_stride": 15,
@@ -69,19 +42,9 @@
   "train_length": 30,
   "val_length": 30,
   "n_time_bins": 3,
-<<<<<<< HEAD
-  "in_channels""voxel_grid_ch_normaization": false,
-  "loss": "weighted_rmse",
-  "data_augmentation": {
-    "prob_hflip": 0.5,
-    "prob_noise": 0.3,
-    "max_noise_factor": 1.2,
-    "min_noise_factor": 0.05,
-    "time_reversal": 0,
-    "random_time_shift": 0
-=======
   "voxel_grid_ch_normaization": false,
   "loss": "weighted_rmse",
+  "in_channels": 3,
   
   "data_augmentation": {
       "prob_hflip": 0.5,
@@ -90,6 +53,5 @@
       "min_noise_factor": 0.05,
       "time_reversal": 0,
       "random_time_shift": 0
->>>>>>> 75c7e901
   }
 }